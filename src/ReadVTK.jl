module ReadVTK


using Base64: base64decode
using Downloads: download

using CodecZlib: ZlibDecompressor
using LightXML: LightXML, XMLDocument, XMLElement, parse_string, attribute, has_attribute,
                child_elements, free, content, find_element

export VTKFile, VTKData, VTKDataArray, VTKCells, VTKPrimitives,           # structs
       PVTKFile, PVTKData, PVTKDataArray, PVDFile,  
       get_point_data, get_cell_data, get_data, get_data_reshaped,        # get data functions
       get_points, get_cells, get_origin, get_spacing, get_primitives,    # get geometry functions
       get_coordinates, get_coordinate_data,                              # get geometry functions
       get_example_file                                                   # other functions

"""
    VTKFile

Hold all relevant information about a VTK XML file that has been read in.

# Fields
- `filename`: original path to the VTK file that has been read in
- `xml_file`: object that represents the XML file
- `file_type`: currently only `"UnstructuredGrid"` or `"ImageData"` are supported
- `version`: currently only v1.0 is supported
- `byte_order`: can be `LittleEndian` or `BigEndian` and must currently be the same as the system's
- `compressor`: can be empty (no compression) or `vtkZLibDataCompressor`
- `appended_data`: in case of appended data (see XML documentation), the data is stored here for
                   convenient retrieval (otherwise it is empty)
- `n_points`: number of points in the VTK file
- `n_cells`: number of cells in the VTK file`
"""
mutable struct VTKFile
  filename::String
  xml_file::XMLDocument
  file_type::String
  version::VersionNumber
  byte_order::String
  compressor::String
  appended_data::Vector{UInt8}
  n_points::Int
  n_cells::Int

  # Create inner constructor to add finalizer (this requires VTKFile to be a *mutable* struct)
  function VTKFile(filename, xml_file, file_type, version, byte_order, compressor, appended_data,
                   n_points, n_cells)
    # Create new object
    vtk_file = new(filename, xml_file, file_type, version, byte_order, compressor, appended_data,
                   n_points, n_cells)

    # Create finalizer that releases memory for VTK file
    f(vtk_file) = free(vtk_file.xml_file)

    # Register finalizer
    finalizer(f, vtk_file)
  end
end

# Header type is hardcoded and corresponds to VTK XML version 1.0
header_type(::VTKFile) = UInt64

# Return true if data is compressed (= XML attribute `compressor` is non-empty in VTK file)
is_compressed(vtk_file::VTKFile) = !isempty(vtk_file.compressor)


"""
    VTKFile(filename)

Read in and parse the VTK XML file specified by its `filename`.
"""
function VTKFile(filename)
  # Read in file into memory as a string
  raw_file_contents = read(filename, String)

  # Check if file begins with string that indicates this is a VTK file but *not* in XML format
  if startswith(raw_file_contents, "# vtk DataFile Version")
    error("bad VTK file format (found legacy format; only VTK XML files are currently supported)")
  end

  # Check if data is stored in "appended" mode
  marker = findfirst("<AppendedData encoding=\"raw\">", raw_file_contents)
  if isnothing(marker)
    # `appended_data` remains empty and the LightXML library may parse the entire string
    appended_data = UInt8[]
    xml_file_contents = raw_file_contents
  else
    # Since data is stored in appended mode, the VTK file is technically not valid XML. Therefore we
    # extract the appended data and store it as a byte stream in `appended_data`. We then clean up
    # the string (i.e., remove appended data) and pass a valid XML file string to the LightXML
    # library
    offset_begin = first(findnext("_", raw_file_contents, last(marker))) + 1
    offset_end = first(findnext("</AppendedData>", raw_file_contents, offset_begin)) - 1
    appended_data = Vector{UInt8}(rstrip(raw_file_contents[offset_begin:offset_end]))
    xml_file_contents = raw_file_contents[1:offset_begin-1] * "\n  </AppendedData>\n</VTKFile>"
  end

  # Open file and ensure that it is a valid VTK file
  xml_file = parse_string(xml_file_contents)
  root = LightXML.root(xml_file)
  @assert LightXML.name(root) == "VTKFile"

  # Extract attributes (use `required=true` to fail fast & hard in case of unexpected content)
  file_type = attribute(root, "type", required=true)
  version = VersionNumber(attribute(root, "version", required=true))
  byte_order = attribute(root, "byte_order", required=true)
  header_type = attribute(root, "header_type", required=true)
  if has_attribute(root, "compressor")
    compressor = attribute(root, "compressor", required=true)
  else
    compressor = ""
  end

  # Ensure matching file types
  if !(file_type in ("UnstructuredGrid", "ImageData", "PolyData", "RectilinearGrid", "StructuredGrid"))
    error("Unsupported file type: ", file_type)
  end

  # Ensure correct version
  @assert version == v"1.0"

  # Ensure matching byte order
  is_little_endian = ENDIAN_BOM == 0x04030201
  @assert ((byte_order == "LittleEndian" && is_little_endian) ||
           (byte_order == "BigEndian" && !is_little_endian))

  # Ensure matching header type
  @assert header_type == "UInt64"

  # Ensure supported compression type
  @assert in(compressor, ("", "vtkZLibDataCompressor"))

  if file_type == "UnstructuredGrid"
    # Extract piece
    piece = root[file_type][1]["Piece"][1]
    n_points = parse(Int, attribute(piece, "NumberOfPoints", required=true))
    n_cells = parse(Int, attribute(piece, "NumberOfCells", required=true))
  elseif file_type == "ImageData" || file_type == "RectilinearGrid" || file_type == "StructuredGrid"
    dataset_element = root[file_type][1]
    whole_extent = parse.(Int, split(attribute(dataset_element, "WholeExtent", required=true), ' '))
    n_points_per_grid_dir = [whole_extent[2*i]+1 for i in (1:3)]
    n_points = prod(n_points_per_grid_dir)
    n_cells = prod(n_points_per_grid_dir .- 1)
  elseif file_type == "PolyData"
    piece = root[file_type][1]["Piece"][1]
    n_points = parse(Int, attribute(piece, "NumberOfPoints", required=true))
    # TODO: decide how to handle the number of cells correctly, see  
    #       https://github.com/trixi-framework/ReadVTK.jl/pull/11
    n_cells = typemin(Int)
  end

  # Create and return VTKFile
  VTKFile(filename, xml_file, file_type, version, byte_order, compressor, appended_data, n_points,
          n_cells)
end

# Show basic information on REPL
function Base.show(io::IO, vtk_file::VTKFile)
  print(io, "VTKFile(",
            "\"", vtk_file.filename, "\", ",
            "<XMLDocument>", ", ",
            "\"", vtk_file.file_type, "\", ",
            "\"", vtk_file.version, "\", ",
            "\"", vtk_file.byte_order, "\", ",
            "\"", vtk_file.compressor, "\", ",
            "<appended_data>", ", ",
            vtk_file.n_points, ", ",
            vtk_file.n_cells, ")")
end

# Return `Piece` XML element that contains all VTK data
piece(vtk_file::VTKFile) = LightXML.root(vtk_file.xml_file)[vtk_file.file_type][1]["Piece"][1]

"""
    isstructured(xml_file)
    
Returns `true` if it is a structured grid.
"""
function isstructured(xml_file)
  root = LightXML.root(xml_file)
  type = attribute(root, "type", required=true)
<<<<<<< HEAD
  if (type == "RectilinearGrid" || type == "ImageData" || type == "StructuredGrid" ||
      type == "PRectilinearGrid" || type == "PImageData" || type == "PStructuredGrid")
    structured = true
  else
    structured = false
  end
"""
    isstructured(xml_file)
    
Returns `true` if it is a structured grid.
"""
function isstructured(xml_file)
  root = LightXML.root(xml_file)
  type = attribute(root, "type", required=true)
=======
>>>>>>> 9bcc2784
  if (type == "RectilinearGrid" || type == "ImageData" ||
      type == "PRectilinearGrid" || type == "PImageData")
    structured = true
  else
    structured = false
  end

  return structured
end


"""
    PVTKFile

Hold all relevant information about a Parallel VTK XML file that has been read in.

# Fields
- `filename`: original path to the PVTK file that has been read in
- `xml_file`: xml info
- `file_type`: currently only `"PRectilinearGrid"` or `"PImageData"` are supported
- `version`: currently only v1.0 is supported
- `vtk_filenames`: vector with strings that contain the filenames of each of the parallel files
- `vtk_files`: vector with `VTKFile` data that contains the info about each of the files
"""
struct PVTKFile
  filename::String     
  xml_file::XMLDocument
  file_type::String
  version::VersionNumber
  vtk_filenames::Vector{String} 
  vtk_files::Vector{VTKFile}
end

"""
    PVTKFile(filename; dir="")

Read in and parse the PVTK XML file specified by its `filename`.
Optionally, an additional directory name `dir` can be specified for the
location of the underlying (serial) VTK files.
"""
function PVTKFile(filename; dir="")
  # Read in file into memory as a string
  xml_file_contents = read(filename, String)

  # Check if file begins with string that indicates this is a VTK file but *not* in XML format
  if startswith(xml_file_contents, "# pvtk DataFile Version")
    error("bad PVTK file format (found legacy format; only PVTK XML files are currently supported)")
  end
  
  # Open file and ensure that it is a valid VTK file
  xml_file = LightXML.parse_string(xml_file_contents)
  root = LightXML.root(xml_file)
  @assert LightXML.name(root) == "VTKFile"

  # Extract attributes (use `required=true` to fail fast & hard in case of unexpected content)
  file_type = attribute(root, "type", required=true)
  version = VersionNumber(attribute(root, "version", required=true))

  # Ensure matching file types
  if !(file_type in ("PImageData", "PRectilinearGrid","PUnstructuredGrid"))
    error("Unsupported file type: ", file_type)
  end

  # Ensure correct version
  @assert version == v"1.0"

  # Extract names of files & load the data
  pieces   = root[file_type][1]["Piece"]
  n_pieces = length(pieces)
  vtk_filenames = Vector{String}(undef, n_pieces)  
  vtk_files = Vector{VTKFile}(undef, n_pieces)  
  
  for i in 1:n_pieces
    vtk_filenames[i] = attribute(pieces[i], "Source", required=true)
    vtk_files[i] = VTKFile(joinpath(dir, vtk_filenames[i]))
  end

  return PVTKFile(filename, xml_file, file_type, version, vtk_filenames, vtk_files)
end

# Reduce noise:
function Base.show(io::IO, vtk_file::PVTKFile)
  print(io, "PVTKFile()")
end

"""
    PVDFile

Hold all relevant information about a PVD file that has been read in.

# Fields
- `filename`: original path to the PVTK file that has been read in
- `file_type`: currently only `"PRectilinearGrid"` or `"PImageData"` are supported
- `vtk_filenames`: vector with strings that contain the filenames of each of the files
- `directories`: vector with strings that contain the directories where each of the files are
- `timestep`: vector with `Float64` that contains the time of each of the files
"""
struct PVDFile
  filename::String
  file_type::String
  vtk_filenames::Vector{String}
  directories::Vector{String}
  timesteps::Vector{Float64}
end

"""
    PVDFile(filename)

Read in and parse the PVD XML file specified by its `filename`.
"""
function PVDFile(filename)
  # Read in file into memory as a string
  xml_file_contents = read(filename, String)
  
  # Open file and ensure that it is a valid VTK file
  xml_file = LightXML.parse_string(xml_file_contents)
  root = LightXML.root(xml_file)
  @assert LightXML.name(root) == "VTKFile"

  # Extract attributes (use `required=true` to fail fast & hard in case of unexpected content)
  file_type = attribute(root, "type", required=true)
  version = VersionNumber(attribute(root, "version", required=true))

  # Ensure matching file types
  if file_type != "Collection"
    error("Unsupported PVD file type: ", file_type)
  end

  # Ensure correct version
  @assert version == v"1.0"

  # Extract names of files & load the data
  pieces = root[file_type][1]["DataSet"]
  n_pieces = length(pieces)
  vtk_filenames = Vector{String}(undef, n_pieces)  
  directories = Vector{String}(undef, n_pieces)  
  timesteps = Vector{Float64}(undef, n_pieces)
  
  for i in 1:n_pieces
    file_dir = attribute(pieces[i], "file", required=true)
    vtk_filenames[i] = file_dir
    directories[i] = dirname(file_dir)
    timesteps[i] = parse(Float64, attribute(pieces[i], "timestep", required=true))
  end

  return PVDFile(filename, file_type, vtk_filenames, directories, timesteps)
end

# Reduce noise:
function Base.show(io::IO, d::PVDFile)
  print(io, "PVDFile()")
end


include("get_functions.jl")

# Auxiliary methods 
Base.keys(data::PVTKFile) = tuple(data.vtk_filenames...)
Base.length(pvtk_file::PVTKFile) = length(pvtk_file.vtk_filenames)

"""
    VTKData

Convenience type to hold information about available data arrays for cells or points.

Supports a collectible/dictionary-like syntax, e.g., `keys(vtk_data)` to show available data arrays
or `vtk_data["varname"]` to retrieve the `VTKDataArray` for variable `varname`.
"""
struct VTKData
  names::Vector{String}
  data_arrays::Vector{XMLElement}
  vtk_file::VTKFile
end

# Reduce REPL noise by defining `show`
Base.show(io::IO, data::VTKData) = print(io, "VTKData()")

"""
    PVTKData

Convenience type to hold information about available data arrays for cells or points.

Supports a collectible/dictionary-like syntax, e.g., `keys(pvtk_data)` to show available data arrays
or `pvtk_data["varname"]` to retrieve the `VTKDataArray` for variable `varname`.
"""
struct PVTKData
  parent_xml::XMLDocument
  data::Vector{VTKData}
end

# Reduce REPL noise by defining `show`
Base.show(io::IO, data::PVTKData) = print(io, "PVTKData()")


# Retrieve a data section (should be `CellData` or `PointData`) from the VTK file
function get_data_section(vtk_file::VTKFile, section)
  names = String[]
  data_arrays = XMLElement[]

  # Iterate over XML elemens in the section
  for xml_element in child_elements(piece(vtk_file)[section][1])
    # We do not know how to handle anything other than `DataArray`s
    @assert LightXML.name(xml_element) == "DataArray"

    # Store the name and the XML element for each found data array
    push!(names, attribute(xml_element, "Name", required=true))
    push!(data_arrays, xml_element)
  end

  VTKData(names, data_arrays, vtk_file)
end


"""
    get_cell_data(vtk_file::VTKFile)

Retrieve a lightweight `VTKData` object with the cell data of the given VTK file.

See also: [`VTKData`](@ref), [`get_point_data`](@ref)
"""
get_cell_data(vtk_file::VTKFile) = get_data_section(vtk_file, "CellData")

"""
    get_cell_data(pvtk_file::PVTKFile)
<<<<<<< HEAD

Retrieve a lightweight vector with `PVTKData` objects with the cell data of the given PVTK files.

See also: [`PVTKData`](@ref), [`get_cell_data`](@ref)
"""
function get_cell_data(pvtk_file::PVTKFile)
  n_files = length(pvtk_file)
  cdata_v = Vector{VTKData}(undef, n_files)
  for i in 1:n_files
    cdata_v[i] = get_cell_data(pvtk_file.vtk_files[i])
  end

  return PVTKData(pvtk_file.xml_file, cdata_v)
end
=======
>>>>>>> 9bcc2784

Retrieve a lightweight vector with `PVTKData` objects with the cell data of the given PVTK files.

See also: [`PVTKData`](@ref), [`get_cell_data`](@ref)
"""
<<<<<<< HEAD
=======
function get_cell_data(pvtk_file::PVTKFile)
  n_files = length(pvtk_file)
  cdata_v = Vector{VTKData}(undef, n_files)
  for i in 1:n_files
    cdata_v[i] = get_cell_data(pvtk_file.vtk_files[i])
  end

  return PVTKData(pvtk_file.xml_file, cdata_v)
end


"""
>>>>>>> 9bcc2784
    get_point_data(vtk_file::VTKFile)

Retrieve a lightweight `VTKData` object with the point data of the given VTK file.

See also: [`VTKData`](@ref), [`get_cell_data`](@ref)
"""
get_point_data(vtk_file::VTKFile) = get_data_section(vtk_file, "PointData")
<<<<<<< HEAD

"""
    get_point_data(pvtk_file::PVTKFile)

Retrieve a lightweight vector with `PVTKData` objects with the point data of the given PVTK files.

See also: [`PVTKData`](@ref), [`get_cell_data`](@ref)
"""
function get_point_data(pvtk_file::PVTKFile)
  n_files = length(pvtk_file)
  pdata_v = Vector{VTKData}(undef, n_files)
  for i in 1:n_files
    pdata_v[i] = get_point_data(pvtk_file.vtk_files[i])
  end

  return PVTKData(pvtk_file.xml_file, pdata_v)
end

"""
=======

"""
    get_point_data(pvtk_file::PVTKFile)

Retrieve a lightweight vector with `PVTKData` objects with the point data of the given PVTK files.

See also: [`PVTKData`](@ref), [`get_cell_data`](@ref)
"""
function get_point_data(pvtk_file::PVTKFile)
  n_files = length(pvtk_file)
  pdata_v = Vector{VTKData}(undef, n_files)
  for i in 1:n_files
    pdata_v[i] = get_point_data(pvtk_file.vtk_files[i])
  end

  return PVTKData(pvtk_file.xml_file, pdata_v)
end

"""
>>>>>>> 9bcc2784
    get_coordinate_data(vtk_file::VTKFile)

Retrieve a lightweight `VTKData` object with the coordinate data of the given VTK file.

See also: [`VTKData`](@ref), [`get_point_data`](@ref),  [`get_cell_data`](@ref)
"""
get_coordinate_data(vtk_file::VTKFile) = get_data_section(vtk_file, "Coordinates")

"""
    get_coordinate_data(pvtk_file::PVTKFile)

<<<<<<< HEAD
Retrieve a lightweight `PVTKData` object with the coordinate data of the given VTK file.
=======
Retrieve a lightweight `{VTKData` object with the coordinate data of the given VTK file.
>>>>>>> 9bcc2784

See also: [`PVTKData`](@ref), [`get_point_data`](@ref),  [`get_cell_data`](@ref)
"""
get_coordinate_data(pvtk_file::PVTKFile) = get_data_section.(pvtk_file.vtk_files, "Coordinates")

# Auxiliary methods for conveniently using `VTKData` objects like a dictionary/collectible
Base.firstindex(data::VTKData) = first(data.names)
Base.lastindex(data::VTKData) = last(data.names)
Base.length(data::VTKData) = length(data.names)
Base.size(data::VTKData) = (length(data),)
Base.keys(data::VTKData) = tuple(data.names...)

Base.firstindex(data::PVTKData) = first(data.data[1].names)
Base.lastindex(data::PVTKData) = last(data.data[1].names)
Base.length(data::PVTKData) = length(data.data[1].names)
Base.size(data::PVTKData) = (length(data.data[1]),)
Base.keys(data::PVTKData) = tuple(data.data[1].names...)

function Base.iterate(data::VTKData, state=1)
  if state > length(data)
    return nothing
  else
    return (data.names[state] => data[data.names[state]], state + 1)
  end
end

function Base.getindex(data::VTKData, name)
  index = findfirst(isequal(name), data.names)

  if isnothing(index)
    throw(KeyError(name))
  end

  return VTKDataArray(data.data_arrays[index], data.vtk_file)
end


function Base.getindex(data::PVTKData, name)
  index = findfirst(isequal(name), data.data[1].names)

  if isnothing(index)
    throw(KeyError(name))
  end

  n_datasets = length(data.data)
  data_array = Vector{VTKDataArray}(undef, n_datasets)
  for i in 1:n_datasets
    data_array[i] = VTKDataArray(data.data[i].data_arrays[index], data.data[i].vtk_file)
  end
  
  return PVTKDataArray(data.parent_xml, data_array);
end

# Reduce noise:
Base.eltype(::VTKData) = Pair{String, VTKDataArray}


"""
    VTKDataArray{T, N, Format}

Hold information about a single VTK data array (cell data or point data).

The data type is encoded as `T`, `N` represents the size of the second dimension in case of
multi-dimensonal arrays (or `1` for a vector), and `Format` encodes in which format the data is
stored in the XML file.

The actual data can be retrieved by calling `get_data` on the `PVTKDataArray` object.

See also: [`get_data`](@ref)
"""
struct VTKDataArray{T, N, Format}
  name::String
  offset::Int
  data_array::XMLElement
  vtk_file::VTKFile
end

# convencience functions
number_of_components(d::VTKDataArray{T, N, Format}) where {T, N, Format} = N 
datatype(d::VTKDataArray{T, N, Format}) where {T, N, Format} = T


"""
    PVTKDataArray

Hold information about a parallel PVTK data array (cell data or point data).
The actual data can be retrieved by calling `get_data` on the `VTKDataArray` object.

See also: [`get_data`](@ref)
"""
struct PVTKDataArray
  parent_xml::XMLDocument
  data::Vector{VTKDataArray}
end

Base.show(io::IO, vtk_file::PVTKDataArray)  = print(io, "PVTKDataArray()")

# Auxiliary types for type stability
struct FormatBinary end
struct FormatAppended end
struct FormatAscii end

# Types taken from https://vtk.org/doc/release/7.0/html/vtkType_8h_source.html
function string_to_data_type(s)
  if s == "Int8"
    Int8
  elseif s == "Int16"
    Int16
  elseif s == "Int32"
    Int32
  elseif s == "Int64"
    Int64
  elseif s == "UInt8"
    UInt8
  elseif s == "UInt16"
    UInt16
  elseif s == "UInt32"
    UInt32
  elseif s == "UInt64"
    UInt64
  elseif s == "Float32"
    Float32
  elseif s == "Float64"
    Float64
  else
    error("unknown data type: ", s)
  end
end


"""
    VTKDataArray(xml_element, vtk_file)

Create a lightweight container for a given `xml_element` and the corresponding `vtk_file`.

The `xml_element` must be of type `DataArray` and the `vtk_file` parameter is required for
retrieving the actual data. You can pass a `VTKDataArray` object to `get_data` to retrieve the actual data.

See also: [`get_data`](@ref)
"""
function VTKDataArray(xml_element, vtk_file::VTKFile)
  # Ensure the correct type of the XML element
  @assert LightXML.name(xml_element) == "DataArray"

  # Extract information about the underlying data
  data_type = string_to_data_type(attribute(xml_element, "type", required=true))
  name = attribute(xml_element, "Name", required=true)
  n_components = parse(Int, attribute(xml_element, "NumberOfComponents", required=true))
  format_string = attribute(xml_element, "format", required=true)

  # An offset is only used when the format is `appended`
  if has_attribute(xml_element, "offset")
    @assert format_string == "appended"
    offset = parse(Int, attribute(xml_element, "offset", required=true))
  else
    offset = -1
  end

  # Convert string to type for type stability later on
  if format_string == "binary"
    format = FormatBinary
  elseif format_string == "appended"
    format = FormatAppended
  elseif format_string == "ascii"
    format = FormatAscii
  else
    error("unknown data array format: ", format_string)
  end

  VTKDataArray{data_type, n_components, format}(name, offset, xml_element, vtk_file)
end

# Reduce REPL noise by defining `show`
Base.show(io::IO, data_array::VTKDataArray) = print(io, "VTKDataArray(\"", data_array.name, "\")")

# Return true if data is compressed (= XML attribute `compressor` is non-empty in VTK file)
is_compressed(data_array::VTKDataArray) = is_compressed(data_array.vtk_file)


"""
    get_data(data_array::VTKDataArray)

Retrieve actual data from a `VTKDataArray` as a one- or two-dimensional array-like container.

Note: This function is not type stable but could be - help wanted!
"""
function get_data(data_array::VTKDataArray) end

# Retrieve actual data for XML data array (version for storage format "binary")
function get_data(data_array::VTKDataArray{T,N,<:FormatBinary}) where {T,N}
  # To retrieve the raw data,
  # * first get the content of the corresponding XML data array
  # * then remove leading/trailing whitespace
  # * finally decode from Base64 to binary representation
  raw = base64decode(strip(content(data_array.data_array)))

  if is_compressed(data_array)
    # If data is stored compressed, the first four integers of type `header_type` are the header and
    # must be discarded
    first = 1 + 4 * sizeof(header_type(data_array.vtk_file))
    last = length(raw)

    # Pass data through ZLib decompressor
    uncompressed = transcode(ZlibDecompressor, raw[first:last])
  else
    # If data is stored uncompressed, the first integer of type `header_type` is the header and must
    # be discarded
    first = 1 + sizeof(header_type(data_array.vtk_file))
    last = length(raw)
    uncompressed = view(raw, first:last)
  end

  # Convert from binary representation to actual type
  v = reinterpret(T, uncompressed)

  if N == 1
    # If it is a one dimensional array, just return it as is
    return v
  else 
    # Otherwise, reshape into two-dimensional array
    return reshape(v, N, :)
  end
end

# Retrieve actual data for XML data array (version for storage format "appended")
function get_data(data_array::VTKDataArray{T,N,<:FormatAppended}) where {T,N}
  raw = data_array.vtk_file.appended_data
  HeaderType = header_type(data_array.vtk_file)

  if is_compressed(data_array)
    # If data is stored compressed, the first four integers of type `header_type` are the header and
    # the fourth value contains the number of bytes to read
    first = data_array.offset + 1
    last = data_array.offset + 4 * sizeof(HeaderType)
    header = Int.(reinterpret(HeaderType, raw[first:last]))
    n_bytes = header[4]

    first = data_array.offset + 4 * sizeof(HeaderType) + 1
    last = first + n_bytes - 1
    uncompressed = transcode(ZlibDecompressor, raw[first:last])
  else
    # If data is stored uncompressed, the first integer of type `header_type` is the header and
    # contains the number of bytes to read
    first = data_array.offset + 1
    last = data_array.offset + sizeof(HeaderType)
    header = Int.(reinterpret(HeaderType, raw[first:last]))
    n_bytes = header[1]
    first = data_array.offset + sizeof(HeaderType) + 1
    last = first + n_bytes - 1
    uncompressed = view(raw, first:last)
  end

  v = reinterpret(T, uncompressed)
  if N == 1
    # If it is a one dimensional array, just return it as is
    return v
  else 
    # Otherwise, reshape into two-dimensional array
    return reshape(v, N, :)
  end
end

"""
    get_data(data_array::PVTKDataArray)

Retrieve actual data from a `PVTKDataArray` as a one- or two-dimensional array-like container.
"""
function get_data(data_array::PVTKDataArray) 
  n_datasets = length(data_array.data)
  dat = Vector{Array}(undef, n_datasets)  
  for i in 1:n_datasets
    dat[i] = get_data(data_array.data[i])
  end
  
  return dat
end

"""
    get_data_reshaped(data_array::VTKDataArray; cell_data=false)

Retrieve actual data from a `VTKDataArray` and reshape it as 1D, 2D, or 3D arrays, in case we deal with structured grids.
Note that vectors or tensors will have their components stored in the first dimension of the array. 
As there is no way to automatically tell from the VTK file format whether it is a tensor, the user has to reshape this manually.
"""
function get_data_reshaped(data_array::VTKDataArray{T,N}; cell_data=false) where {T,N}
  data = get_data(data_array);

  # Retrieve size of grid
  local_size, _ = get_wholeextent(data_array.vtk_file.xml_file, cell_data)
  
  # reshape 
  if N == 1
    data_reshaped = reshape(data, local_size...)
  else
    data_reshaped = reshape(data, N, local_size...)
  end

  return data_reshaped
end


"""

Retrieve actual data from a `PVTKDataArray` and reshapes it as 1D, 2D, or 3D arrays, in case we deal with parallel structured grids.
It also puts it in the correct location the the full grid
"""
function get_data_reshaped(data_array::PVTKDataArray; cell_data=false)
  wholeextent, min_extent = get_wholeextent(data_array.parent_xml)  # global grid size
  extents = get_extents( data_array.parent_xml, min_extent)         # local extents

  if cell_data
    wholeextent = wholeextent .- 1
  end
  N = number_of_components(data_array.data[1])
  type = datatype(data_array.data[1])
  
  # initialize full grid
  if N==1
    data = zeros(type,wholeextent...)    
  else
    data = zeros(type,N, wholeextent...) 
  end

  # collect parts 
  for i=1:length(data_array.data)
    ex = extents[i]
    if cell_data
      ex =  (ex[1][1:end-1], ex[2][1:end-1], ex[3][1:end-1]) 
    end
    if N==1
      data[ex...] .= get_data_reshaped(data_array.data[i], cell_data=cell_data)
    else
      data[1:N, ex...] .= get_data_reshaped(data_array.data[i], cell_data=cell_data)
    end
  end

  return data
end


"""
  get_wholeextent(xml_file, cell_data=false)

Retrieve the size of a structured grid (ImageData, RectilinearGrid). Note that this always returns three dimensions, even if the data is 1D or 2D. 
"""
function get_wholeextent(xml_file, cell_data=false)

  if !isstructured(xml_file)
    error("Only works for structured grids ")
  end

  root = LightXML.root(xml_file)
  file_type = attribute(root, "type", required=true)
  dataset_element = root[file_type][1]
  whole_extent = parse.(Int, split(attribute(dataset_element, "WholeExtent", required=true), ' '))

  min_ex = whole_extent[1:2:end-1]
  max_ex = whole_extent[2:2:end]
  
  local_size = [length(min_ex[i]:max_ex[i]) for i=1:3]

  if cell_data
    local_size = local_size .- 1
    local_size[local_size .== 0] .= 1
  end

  return local_size, min_ex
end

"""
    get_extents(xml_file, min_extent=[0;0;0])

Retrieve the local size of pieces of a structured grid (ImageData, RectilinearGrid). Note that this always returns three dimensions, even if the data is 1D or 2D. 
"""
function get_extents(xml_file, min_extent=[0;0;0])
  if !isstructured(xml_file)
    error("Only works for structured grids ")
  end

  # Extract names of files & load the data
  root = LightXML.root(xml_file)
  file_type = attribute(root, "type", required=true)
  pieces = root[file_type][1]["Piece"]
  n_pieces = length(pieces)
 
  # Retrieve number of points 
  extents = Vector{NTuple{3,UnitRange{Int64}}}(undef, n_pieces)
  for i=1:n_pieces
    ex = parse.(Int,split(attribute(pieces[i],  "Extent", required=true))); 

    # julia starts @ 1; sometimes the minimum extent starts @ zero and sometimes @ a custom value
    ex[1:2] = ex[1:2] .- min_extent[1] .+ 1;  
    ex[3:4] = ex[3:4] .- min_extent[2] .+ 1;  
    ex[5:6] = ex[5:6] .- min_extent[3] .+ 1;  
    
    extents[i] = ( ex[1]:ex[2],  ex[3]:ex[4],  ex[5]:ex[6]);          
  end

  return extents
end



"""
    get_points(vtk_file::VTKFile)

Retrieve VTK points as a two-dimensional array-like container.

The points are stored in dimension × points format. Note that in VTK, points are always stored
three-dimensional, even for 1D or 2D files.

See also: [`get_cells`](@ref)
"""
function get_points(vtk_file::VTKFile)
  # Retrieve `Points` section
  points = find_element(piece(vtk_file), "Points")
  @assert !isnothing(points)

  # Get the first `DataArray` XML element (there should be only one)
  xml_data_array = find_element(points, "DataArray")
  @assert !isnothing(xml_data_array)

  # Create data array and return actual data
  data_array = VTKDataArray(xml_data_array, vtk_file)

  get_data(data_array)
end

"""
  get_points(vtk_file::PVTKFile)

Retrieve VTK points as a two-dimensional array-like container for a parallel file

"""
get_points(pvtk_file::PVTKFile) = get_points.(pvtk_file.vtk_files)

"""
    get_coordinates(vtk_file::VTKFile; x_string="x", y_string="y", z_string="z")

Retrieve VTK coordinate vectors in each direction as a tuple of 1D vectors for a RectilinearGrid file.

Note that in VTK, points are always stored three-dimensional, even for 1D or 2D files, so you will always retrieve a tuple with three vectors.

See also: [`get_cells`](@ref)
"""
function get_coordinates(vtk_file::VTKFile; x_string="x", y_string="y", z_string="z")
<<<<<<< HEAD
  if vtk_file.file_type != "RectilinearGrid" && 
     vtk_file.file_type != "StructuredGrid"
=======
  if vtk_file.file_type != "RectilinearGrid"
>>>>>>> 9bcc2784
      error("The file type of the VTK file must be 'RectilinearGrid' (current: $(vtk_file.file_type)).")
  end

  if  vtk_file.file_type == "RectilinearGrid"
    coordinates = get_coordinate_data(vtk_file)
    x = get_data(coordinates[x_string])
    y = get_data(coordinates[y_string])
    z = get_data(coordinates[z_string])

  elseif vtk_file.file_type == "StructuredGrid"
    points = get_points(vtk_file)
    sz, _ = get_wholeextent(vtk_file.xml_file)
    coordinates = reshape(points,3,sz...)

    x = coordinates[1,:,:,:]
    y = coordinates[2,:,:,:]
    z = coordinates[3,:,:,:]
  end
  
  return  x, y, z
end


"""
    get_coordinates(pvtk_file::{VTKFile; x_string="x", y_string="y", z_string="z")

Retrieve VTK coordinate vectors in each direction as a tuple of 1D vectors for a PRectilinearGrid file.

Note that in VTK, points are always stored three-dimensional, even for 1D or 2D files, so you will always retrieve a tuple with three vectors.

See also: [`get_cells`](@ref)
"""
function get_coordinates(pvtk_file::PVTKFile; x_string="x", y_string="y", z_string="z")
  coords =  get_coordinates.(pvtk_file.vtk_files,x_string=x_string, y_string=y_string, z_string=z_string);

  x,y,z = coords[1][1][:],coords[1][2][:],coords[1][3][:]
  for i=2:length(pvtk_file)
    x=[x; coords[i][1][:]]
    y=[y; coords[i][2][:]]
    z=[z; coords[i][3][:]]
  end
  
  return  unique(x), unique(y), unique(z)
end


"""
    VTKCells{Connectivity, Offsets, Types}

Store the `connectivity`, `offsets`, and `types` information from the VTK file as one-dimensional
array-like containers. See the
[VTK file format documentation](http://vtk.org/VTK/img/file-formats.pdf) for information on how to
connect the `connectivity` and `offset` arrays to the actual geometric points.

You may use `length` to determine the number of cells from a `VTKCells` object.

See also: [`get_points`](@ref)
"""
struct VTKCells{Connectivity, Offsets, Types}
  connectivity::Connectivity
  offsets::Offsets
  types::Types
end


"""
    get_cells(vtk_file)

Retrieve VTK cell information as an object of type `VTKCells`.

See also: [`VTKCells`](@ref)
"""
function get_cells(vtk_file::VTKFile)
  # Retrieve `Cells` section
  cells = find_element(piece(vtk_file), "Cells")
  @assert !isnothing(cells)

  # Iterate over available XML data arrays and store corresponding data in `VTKDataArray`s
  connectivity = offsets = types = nothing
  for xml_element in cells["DataArray"]
    a = attribute(xml_element, "Name", required=true)
    if a == "connectivity"
      connectivity = VTKDataArray(xml_element, vtk_file)
    elseif a == "offsets"
      offsets = VTKDataArray(xml_element, vtk_file)
    elseif a == "types"
      types = VTKDataArray(xml_element, vtk_file)
    else
      error("unknown cell information: ", a)
    end
  end

  # Ensure that nothing is missing
  @assert !isnothing(connectivity)
  @assert !isnothing(offsets)
  @assert !isnothing(types)

  # Create VTKCells container
  VTKCells(get_data(connectivity), get_data(offsets), get_data(types))
end

# Convenience functions for working with `VTKCells` container
Base.length(vtk_cells::VTKCells) = length(vtk_cells.types)
Base.size(vtk_cells::VTKCells) = (length(vtk_cells),)


"""
    VTKPrimitives{Connectivity, Offsets}

Store the `connectivity` and `offsets` information from the VTK PolyData file as one-dimensional
array-like containers. See the
[VTK file format documentation](http://vtk.org/VTK/img/file-formats.pdf) for information on how to
connect the `connectivity` and `offset` arrays to the actual geometric points.

You may use `length` to determine the number of cells from a `VTKPrimitives` object.
"""
struct VTKPrimitives{Connectivity, Offsets}
  connectivity::Connectivity
  offsets::Offsets
end


"""
  get_primitives(vtk_file, primitive_type::AbstractString)

Retrieve VTK primitives as an object of type `VTKPrimitives`.
Supported values of `primitive type` are : \"Verts\", \"Lines\", or \"Polys\".

See also: [`VTKPrimitives`](@ref)
"""
function get_primitives(vtk_file::VTKFile, primitive_type::AbstractString)
  @assert vtk_file.file_type == "PolyData"
  if !(primitive_type in ("Verts", "Lines", "Polys"))
    error(
      "Unsupported `primitive type`: \"", primitive_type, "\". Supported values are: \"Verts\", \"Lines\", or \"Polys\"."
    )
  end

  xml = find_element(piece(vtk_file), primitive_type)
  @assert !isnothing(xml) string("This PolyData file has no primitives of type \"", primitive_type, "\".") 

  # Iterate over available XML data arrays and store corresponding data in `VTKDataArray`s
  connectivity = nothing
  offsets      = nothing
  for xml_element in xml["DataArray"]
    a = attribute(xml_element, "Name", required=true)
    if a == "connectivity"
      connectivity = VTKDataArray(xml_element, vtk_file)
    elseif a == "offsets"
      offsets = VTKDataArray(xml_element, vtk_file)
    end
  end

  # Ensure that nothing is missing
  @assert !isnothing(connectivity)
  @assert !isnothing(offsets)

  # Create VTKPrimitives container
  VTKPrimitives(get_data(connectivity), get_data(offsets))
end

# Convenience functions for working with `VTKPrimitives` container
Base.length(primitives::VTKPrimitives) = length(primitives.offsets)
Base.size(primitives::VTKPrimitives) = (length(primitives),)


"""
    get_example_file(filename; head="main", output_directory=".", force=false)

Retrieve an example file from the
[`ReadVTK_examples` repository](https://github.com/trixi-framework/ReadVTK_examples)
at commit/branch `head` and store it in the `output_directory`. If the file already
exists locally, do not download the file again unless `force` is true. Return the local path to the
downloaded file.
"""
function get_example_file(filename; head="main", output_directory=".", force=false)
  filepath = joinpath(output_directory, filename)
  if !isfile(filepath) || force
    url = ("https://github.com/trixi-framework/ReadVTK_examples/raw/"
           * head
           * "/examples/"
           * filename)
    download(url, filepath)
  end

  return filepath
end

end # module<|MERGE_RESOLUTION|>--- conflicted
+++ resolved
@@ -180,23 +180,6 @@
 function isstructured(xml_file)
   root = LightXML.root(xml_file)
   type = attribute(root, "type", required=true)
-<<<<<<< HEAD
-  if (type == "RectilinearGrid" || type == "ImageData" || type == "StructuredGrid" ||
-      type == "PRectilinearGrid" || type == "PImageData" || type == "PStructuredGrid")
-    structured = true
-  else
-    structured = false
-  end
-"""
-    isstructured(xml_file)
-    
-Returns `true` if it is a structured grid.
-"""
-function isstructured(xml_file)
-  root = LightXML.root(xml_file)
-  type = attribute(root, "type", required=true)
-=======
->>>>>>> 9bcc2784
   if (type == "RectilinearGrid" || type == "ImageData" ||
       type == "PRectilinearGrid" || type == "PImageData")
     structured = true
@@ -421,7 +404,6 @@
 
 """
     get_cell_data(pvtk_file::PVTKFile)
-<<<<<<< HEAD
 
 Retrieve a lightweight vector with `PVTKData` objects with the cell data of the given PVTK files.
 
@@ -436,28 +418,9 @@
 
   return PVTKData(pvtk_file.xml_file, cdata_v)
 end
-=======
->>>>>>> 9bcc2784
-
-Retrieve a lightweight vector with `PVTKData` objects with the cell data of the given PVTK files.
-
-See also: [`PVTKData`](@ref), [`get_cell_data`](@ref)
-"""
-<<<<<<< HEAD
-=======
-function get_cell_data(pvtk_file::PVTKFile)
-  n_files = length(pvtk_file)
-  cdata_v = Vector{VTKData}(undef, n_files)
-  for i in 1:n_files
-    cdata_v[i] = get_cell_data(pvtk_file.vtk_files[i])
-  end
-
-  return PVTKData(pvtk_file.xml_file, cdata_v)
-end
-
-
-"""
->>>>>>> 9bcc2784
+
+
+"""
     get_point_data(vtk_file::VTKFile)
 
 Retrieve a lightweight `VTKData` object with the point data of the given VTK file.
@@ -465,7 +428,6 @@
 See also: [`VTKData`](@ref), [`get_cell_data`](@ref)
 """
 get_point_data(vtk_file::VTKFile) = get_data_section(vtk_file, "PointData")
-<<<<<<< HEAD
 
 """
     get_point_data(pvtk_file::PVTKFile)
@@ -485,27 +447,6 @@
 end
 
 """
-=======
-
-"""
-    get_point_data(pvtk_file::PVTKFile)
-
-Retrieve a lightweight vector with `PVTKData` objects with the point data of the given PVTK files.
-
-See also: [`PVTKData`](@ref), [`get_cell_data`](@ref)
-"""
-function get_point_data(pvtk_file::PVTKFile)
-  n_files = length(pvtk_file)
-  pdata_v = Vector{VTKData}(undef, n_files)
-  for i in 1:n_files
-    pdata_v[i] = get_point_data(pvtk_file.vtk_files[i])
-  end
-
-  return PVTKData(pvtk_file.xml_file, pdata_v)
-end
-
-"""
->>>>>>> 9bcc2784
     get_coordinate_data(vtk_file::VTKFile)
 
 Retrieve a lightweight `VTKData` object with the coordinate data of the given VTK file.
@@ -517,11 +458,7 @@
 """
     get_coordinate_data(pvtk_file::PVTKFile)
 
-<<<<<<< HEAD
-Retrieve a lightweight `PVTKData` object with the coordinate data of the given VTK file.
-=======
 Retrieve a lightweight `{VTKData` object with the coordinate data of the given VTK file.
->>>>>>> 9bcc2784
 
 See also: [`PVTKData`](@ref), [`get_point_data`](@ref),  [`get_cell_data`](@ref)
 """
@@ -968,12 +905,7 @@
 See also: [`get_cells`](@ref)
 """
 function get_coordinates(vtk_file::VTKFile; x_string="x", y_string="y", z_string="z")
-<<<<<<< HEAD
-  if vtk_file.file_type != "RectilinearGrid" && 
-     vtk_file.file_type != "StructuredGrid"
-=======
   if vtk_file.file_type != "RectilinearGrid"
->>>>>>> 9bcc2784
       error("The file type of the VTK file must be 'RectilinearGrid' (current: $(vtk_file.file_type)).")
   end
 
