--- conflicted
+++ resolved
@@ -140,14 +140,9 @@
 # (2) Read back files
 
 # a) RectilinearGrid file
-<<<<<<< HEAD
-@testset "RectilinearGrid" begin
-  pvtk = PVTKFile("fields.pvtr")
-=======
 @testset "pvtr" begin
   path = joinpath(TEST_EXAMPLES_DIR, "fields.pvtr")
   pvtk = PVTKFile(path)
->>>>>>> 2fddc270
   @test isnothing(show(devnull, pvtk))
   @test length(get_coordinate_data(pvtk)) == 4
 
@@ -181,14 +176,9 @@
 end
 
 # ImageData file
-<<<<<<< HEAD
-@testset "ImageData" begin
-  pvtk = PVTKFile("fields.pvti")
-=======
 @testset "pvti" begin
   path = joinpath(TEST_EXAMPLES_DIR, "fields.pvti")
   pvtk = PVTKFile(path)
->>>>>>> 2fddc270
   whole_extent = ReadVTK.get_whole_extent(pvtk)
   @test whole_extent == [0;9;0;4;0;3]
 
@@ -215,65 +205,6 @@
   @test  P_global == P_read
   @test Phase_global == Phase_read
 end
-<<<<<<< HEAD
-
-# c) PVTU files
-@testset "UnstructuredGrid" begin
-  pvtk = PVTKFile("simulation.pvtu")
-  points = get_points(pvtk)
-  @test all_data[1].points == points[1]
-  @test all_data[2].points == points[2]
-
-  point_data = get_point_data(pvtk)
-  p_data     = point_data["Pressure"]
-  P_read = get_data(p_data)
-  @test isnothing(show(devnull, p_data))
-
-  @test sum(all_data[1].points,dims=1)[:] == P_read[1]
-  @test sum(all_data[2].points,dims=1)[:] == P_read[2]
-end
-
-# d) StructuredGrid file
-@testset "StructuredGrid" begin
-  pvtk = PVTKFile("fields.pvts")
-  @test isnothing(show(devnull, pvtk))
-
-  # various tests for pvtk
-  @test basename.(keys(pvtk)) == ("fields_1.vts", "fields_2.vts", "fields_3.vts", "fields_4.vts")
-
-  # to be fixed
-  coords_read = get_coordinates(pvtk)
-  @test Vector(xs_global) == coords_read[1]
-  @test Vector(ys_global) == coords_read[2]
-  @test Vector(zs_global) == coords_read[3]
-
-  # Extract data
-  point_data = get_point_data(pvtk)
-
-  @test firstindex(point_data) == "Temperature"
-  @test lastindex(point_data) == "Velocity"
-  @test length(point_data) == 2
-  @test size(point_data) == (2,)
-  @test keys(point_data) == ("Temperature", "Velocity")
-
-  T_read = get_data_reshaped(point_data["Temperature"])
-  V_read = get_data_reshaped(point_data["Velocity"])
-  @test  T_global == T_read
-  @test  V_global == V_read
-
-  cell_data = get_cell_data(pvtk)
-  P_read = get_data_reshaped(cell_data["Pressure"], cell_data=true)
-  Phase_read = get_data_reshaped(cell_data["Phase"], cell_data=true)
-  @test P_global == P_read
-  @test Phase_global == Phase_read
-end
-
-
-# e) PVD file
-@testset "PVD" begin
-  pvd = PVDFile("full_simulation.pvd")
-  @test pvd.timestep == Vector(times)
-=======
 
 # c) PVTU files
 @testset "pvtu" begin
@@ -297,6 +228,43 @@
   path = joinpath(TEST_EXAMPLES_DIR, "full_simulation.pvd")
   pvd = PVDFile(path)
   @test pvd.timesteps == Vector(times)
->>>>>>> 2fddc270
+  @test isnothing(show(devnull, pvd))
+end
+
+  # various tests for pvtk
+  @test basename.(keys(pvtk)) == ("fields_1.vts", "fields_2.vts", "fields_3.vts", "fields_4.vts")
+
+  # to be fixed
+  coords_read = get_coordinates(pvtk)
+  @test Vector(xs_global) == coords_read[1]
+  @test Vector(ys_global) == coords_read[2]
+  @test Vector(zs_global) == coords_read[3]
+
+  # Extract data
+  point_data = get_point_data(pvtk)
+
+  @test firstindex(point_data) == "Temperature"
+  @test lastindex(point_data) == "Velocity"
+  @test length(point_data) == 2
+  @test size(point_data) == (2,)
+  @test keys(point_data) == ("Temperature", "Velocity")
+
+  T_read = get_data_reshaped(point_data["Temperature"])
+  V_read = get_data_reshaped(point_data["Velocity"])
+  @test  T_global == T_read
+  @test  V_global == V_read
+
+  cell_data = get_cell_data(pvtk)
+  P_read = get_data_reshaped(cell_data["Pressure"], cell_data=true)
+  Phase_read = get_data_reshaped(cell_data["Phase"], cell_data=true)
+  @test P_global == P_read
+  @test Phase_global == Phase_read
+end
+
+
+# e) PVD file
+@testset "PVD" begin
+  pvd = PVDFile("full_simulation.pvd")
+  @test pvd.timestep == Vector(times)
   @test isnothing(show(devnull, pvd))
 end